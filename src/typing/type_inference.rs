--- conflicted
+++ resolved
@@ -183,16 +183,9 @@
     for TypeSubstitutor<MyType, VariableIDMarker>
 {
     fn drop(&mut self) {
-<<<<<<< HEAD
-        assert!(
-            self.failed_unifications.borrow().is_empty(),
-            "Errors were not extracted before dropping!"
-        );
-=======
         if !panicking() {
             assert!(self.failed_unifications.borrow().is_empty(), "Errors were not extracted before dropping!");
         }
->>>>>>> 205cf216
     }
 }
 
