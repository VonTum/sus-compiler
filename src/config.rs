use clap::{Arg, Command, ValueEnum};
use std::{
    collections::HashSet,
    env,
    ffi::{OsStr, OsString},
    path::PathBuf,
    sync::LazyLock,
};

/// Describes at what point in the compilation process we should exit early.
///
/// This is mainly to aid in debugging, where incorrect results from flattening/typechecking may lead to errors,
/// which we still wish to see in say the LSP
#[derive(Clone, Copy, Debug, PartialEq, Eq, ValueEnum)]
pub enum EarlyExitUpTo {
    Initialize,
    Flatten,
    AbstractTypecheck,
    Lint,
    Instantiate,
    CodeGen,
}

#[derive(Clone, Copy, Debug, PartialEq, Eq, ValueEnum)]
pub enum TargetLanguage {
    SystemVerilog,
    VHDL,
}

#[derive(Debug, PartialEq, Eq)]
pub struct ConfigStruct {
    pub use_lsp: bool,
    pub lsp_debug_mode: bool,
    pub lsp_port: u16,
    pub codegen: bool,
    pub debug_print_module_contents: bool,
    pub debug_print_latency_graph: bool,
    pub debug_whitelist: Option<HashSet<String>>,
    pub codegen_module_and_dependencies_one_file: Option<String>,
    pub early_exit: EarlyExitUpTo,
    pub use_color: bool,
<<<<<<< HEAD
    pub ci: bool,
=======
    pub target_language: TargetLanguage,
>>>>>>> 3fe5e736
    pub files: Vec<PathBuf>,
}

fn command_builder() -> Command {
    Command::new("SUS Compiler")
        .version(env!("CARGO_PKG_VERSION"))
        .author(env!("CARGO_PKG_AUTHORS"))
        .about("The compiler for the SUS Hardware Design Language. This compiler takes in .sus files, and produces equivalent SystemVerilog files")
        .arg(Arg::new("socket")
            .long("socket")
            .default_value("25000")
            .help("Set the LSP TCP socket port")
            .value_parser(|socket_int : &str| {
                match u16::from_str_radix(socket_int, 10) {
                    Ok(port) => Ok(port),
                    Err(_) => Err("Must be a valid port 0-65535")
                }
            })
            .requires("lsp"))
        .arg(Arg::new("lsp")
            .long("lsp")
            .help("Enable LSP mode")
            .action(clap::ArgAction::SetTrue))
        .arg(Arg::new("lsp-debug")
            .long("lsp-debug")
            .hide(true)
            .help("Enable LSP debug mode")
            .requires("lsp")
            .action(clap::ArgAction::SetTrue))
        .arg(Arg::new("codegen")
            .long("codegen")
            .help("Enable code generation for all modules. This creates a file named [ModuleName].sv per module.")
            .action(clap::ArgAction::SetTrue))
        .arg(Arg::new("debug")
            .long("debug")
            .hide(true)
            .help("Print debug information about the module contents")
            .action(clap::ArgAction::SetTrue))
        .arg(Arg::new("debug-latency")
            .long("debug-latency")
            .hide(true)
            .help("Print latency graph for debugging")
            .action(clap::ArgAction::SetTrue))
        .arg(Arg::new("debug-whitelist")
            .long("debug-whitelist")
            .hide(true)
            .help("Sets the modules that should be shown by --debug. When not provided all modules are whitelisted")
            .action(clap::ArgAction::Append))
        .arg(Arg::new("standalone")
            .long("standalone")
            .help("Generate standalone code with all dependencies in one file of the module specified."))
        .arg(Arg::new("upto")
            .long("upto")
            .help("Describes at what point in the compilation process we should exit early. This is mainly to aid in debugging, where incorrect results from flattening/typechecking may lead to errors, which we still wish to see in say the LSP")
            .value_parser(clap::builder::EnumValueParser::<EarlyExitUpTo>::new())
            .default_value("code-gen"))
        .arg(Arg::new("nocolor")
            .long("nocolor")
            .help("Disables color printing in the errors of the sus_compiler output")
            .action(clap::ArgAction::SetTrue))
<<<<<<< HEAD
        .arg(Arg::new("ci")
                .long("ci")
                .help("Makes the compiler output as environment agnostic as possible")
                .action(clap::ArgAction::SetTrue))
=======
        .arg(Arg::new("target")
            .long("target")
            .help("Sets the target HDL")
            .value_parser(clap::builder::EnumValueParser::<TargetLanguage>::new())
            .default_value("system-verilog"))
>>>>>>> 3fe5e736
        .arg(Arg::new("files")
            .action(clap::ArgAction::Append)
            .help(".sus Files")
            .value_parser(|file_path_str : &str| {
                let file_path = PathBuf::from(file_path_str);
                if !file_path.exists() {
                    Err("File does not exist")
                } else if !file_path.is_file() {
                    Err("Is a directory")
                } else if file_path.extension() != Some(OsStr::new("sus")) {
                    Err("Source files must end in .sus")
                } else {
                    Ok(file_path)
                }
            }))
}

fn parse_args<I, T>(itr: I) -> Result<ConfigStruct, clap::Error>
where
    I: IntoIterator<Item = T>,
    T: Into<OsString> + Clone,
{
    let matches = command_builder().try_get_matches_from(itr)?;
    let lsp_port = *matches.get_one("socket").unwrap();
    let use_lsp = matches.get_flag("lsp");
    let lsp_debug_mode = matches.get_flag("lsp-debug");

    let codegen = matches.get_flag("codegen") || matches.get_many::<PathBuf>("files").is_none();
    let debug_print_module_contents = matches.get_flag("debug");
    let debug_print_latency_graph = matches.get_flag("debug-latency");
    let debug_whitelist = matches
        .get_many("debug-whitelist")
        .map(|s| s.cloned().collect());
    let use_color = !matches.get_flag("nocolor") && !use_lsp;
    let early_exit = *matches.get_one("upto").unwrap();
    let codegen_module_and_dependencies_one_file = matches.get_one("standalone").cloned();
<<<<<<< HEAD
    let ci = matches.get_flag("ci");
=======
    let target_language = *matches.get_one("target").unwrap();
>>>>>>> 3fe5e736
    let file_paths: Vec<PathBuf> = match matches.get_many("files") {
        Some(files) => files.cloned().collect(),
        None => std::fs::read_dir(".")
            .unwrap()
            .map(|file| file.unwrap().path())
            .filter(|file_path| {
                file_path.is_file() && file_path.extension() == Some("sus".as_ref())
            })
            .collect(),
    };
    Ok(ConfigStruct {
        use_lsp,
        lsp_debug_mode,
        lsp_port,
        codegen,
        debug_print_module_contents,
        debug_print_latency_graph,
        debug_whitelist,
        codegen_module_and_dependencies_one_file,
        early_exit,
        use_color,
<<<<<<< HEAD
        ci,
=======
        target_language,
>>>>>>> 3fe5e736
        files: file_paths,
    })
}

pub fn config() -> &'static ConfigStruct {
    static CONFIG: LazyLock<ConfigStruct> = LazyLock::new(|| {
        parse_args(std::env::args_os())
            .map_err(|err| err.exit())
            .unwrap()
    });
    &CONFIG
}

#[cfg(test)]
mod tests {
    use super::parse_args;

    #[test]
    fn test_socket_invalid_port() {
        let config = parse_args(&["", "--lsp", "--socket", "1234567890"]);
        assert!(config.is_err());
        let err = config.unwrap_err();
        assert_eq!(err.kind(), clap::error::ErrorKind::ValueValidation);
    }

    #[test]
    fn test_socket_require_lsp() {
        let config = parse_args(&["", "--socket", "1500"]);
        assert!(config.is_err());
        let err = config.unwrap_err();
        assert_eq!(err.kind(), clap::error::ErrorKind::MissingRequiredArgument);
    }

    #[test]
    fn test_lsp_debug_require_lsp() {
        let config = parse_args(&["", "--lsp-debug"]);
        assert!(config.is_err());
        let err = config.unwrap_err();
        assert_eq!(err.kind(), clap::error::ErrorKind::MissingRequiredArgument);
    }

    #[test]
    fn test_lsp_no_color() {
        let config = parse_args(&["", "--lsp"]).unwrap();
        assert_eq!(config.use_color, false)
    }

    #[test]
    fn test_automatic_codegen() {
        let config = parse_args(&[""]).unwrap();
        assert_eq!(config.codegen, true)
    }
}<|MERGE_RESOLUTION|>--- conflicted
+++ resolved
@@ -39,11 +39,8 @@
     pub codegen_module_and_dependencies_one_file: Option<String>,
     pub early_exit: EarlyExitUpTo,
     pub use_color: bool,
-<<<<<<< HEAD
     pub ci: bool,
-=======
     pub target_language: TargetLanguage,
->>>>>>> 3fe5e736
     pub files: Vec<PathBuf>,
 }
 
@@ -104,18 +101,15 @@
             .long("nocolor")
             .help("Disables color printing in the errors of the sus_compiler output")
             .action(clap::ArgAction::SetTrue))
-<<<<<<< HEAD
         .arg(Arg::new("ci")
                 .long("ci")
                 .help("Makes the compiler output as environment agnostic as possible")
                 .action(clap::ArgAction::SetTrue))
-=======
         .arg(Arg::new("target")
             .long("target")
             .help("Sets the target HDL")
             .value_parser(clap::builder::EnumValueParser::<TargetLanguage>::new())
             .default_value("system-verilog"))
->>>>>>> 3fe5e736
         .arg(Arg::new("files")
             .action(clap::ArgAction::Append)
             .help(".sus Files")
@@ -152,11 +146,8 @@
     let use_color = !matches.get_flag("nocolor") && !use_lsp;
     let early_exit = *matches.get_one("upto").unwrap();
     let codegen_module_and_dependencies_one_file = matches.get_one("standalone").cloned();
-<<<<<<< HEAD
     let ci = matches.get_flag("ci");
-=======
     let target_language = *matches.get_one("target").unwrap();
->>>>>>> 3fe5e736
     let file_paths: Vec<PathBuf> = match matches.get_many("files") {
         Some(files) => files.cloned().collect(),
         None => std::fs::read_dir(".")
@@ -178,11 +169,8 @@
         codegen_module_and_dependencies_one_file,
         early_exit,
         use_color,
-<<<<<<< HEAD
         ci,
-=======
         target_language,
->>>>>>> 3fe5e736
         files: file_paths,
     })
 }
