//! Executes the generative code and produces a netlist from it
//!
//! Stops generating at the first error.
//!
//! As for typing, it only instantiates written types and leaves the rest for further typechecking.

use std::ops::{Deref, Index, IndexMut};

use crate::linker::{get_builtin_type, IsExtern};
use crate::prelude::*;
use crate::typing::concrete_type::ConcreteGlobalReference;
use crate::typing::template::{GlobalReference, HowDoWeKnowTheTemplateArg};

use num::BigInt;

use crate::flattening::*;
use crate::util::add_to_small_set;
use crate::value::{compute_binary_op, compute_unary_op, TypedValue, Value};

use crate::typing::{
    abstract_type::DomainType,
    concrete_type::{ConcreteType, INT_CONCRETE_TYPE},
    template::{ConcreteTemplateArg, TemplateArgKind},
};

use super::*;

macro_rules! caught_by_typecheck {
    ($arg:literal) => {
        panic!("{} should have been caught by typecheck!", $arg)
    };
    () => {
        panic!("Should have been caught by typecheck!")
    };
}

pub type ExecutionResult<T> = Result<T, (Span, String)>;

impl<'fl> GenerationState<'fl> {
    fn span_of(&self, v: FlatID) -> Span {
        let instr = &self.md.link_info.instructions[v];
        match instr {
            Instruction::Declaration(d) => d.name_span,
            Instruction::Expression(expr) => expr.span,
            _ => unreachable!(),
        }
    }

    fn write_gen_variable(
        &self,
        mut target: &mut Value,
        conn_path: &[WireReferencePathElement],
        to_write: Value,
    ) -> ExecutionResult<()> {
        for elem in conn_path {
            match elem {
                &WireReferencePathElement::ArrayAccess { idx, bracket_span } => {
                    let idx = self.get_generation_integer(idx)?; // Caught by typecheck
                    let Value::Array(a_box) = target else {
                        caught_by_typecheck!("Non-array")
                    };
                    let array_len = a_box.len();
                    let Some(tt) = usize::try_from(idx).ok().and_then(|pos| a_box.get_mut(pos))
                    else {
                        return Err((
                            bracket_span.inner_span(),
                            format!(
                                "Index {idx} is out of bounds for this array of size {}",
                                array_len
                            ),
                        ));
                    };
                    target = tt
                }
            }
        }
        *target = to_write;
        Ok(())
    }
    fn get_generation_value(&self, v: FlatID) -> ExecutionResult<&TypedValue> {
        if let SubModuleOrWire::CompileTimeValue(vv) = &self.generation_state[v] {
            if let Value::Unset | Value::Error = &vv.value {
                Err((
                    self.span_of(v),
                    format!("This variable is set but it's {:?}!", vv.value),
                ))
            } else {
                Ok(vv)
            }
        } else {
            Err((
                self.span_of(v),
                "This variable is not set at this point!".to_owned(),
            ))
        }
    }
    fn get_generation_integer(&self, idx: FlatID) -> ExecutionResult<&BigInt> {
        let val = self.get_generation_value(idx)?;
        Ok(val.unwrap_integer())
    }
    fn get_generation_small_int<INT: for<'v> TryFrom<&'v BigInt>>(
        &self,
        idx: FlatID,
    ) -> ExecutionResult<INT> {
        let val = self.get_generation_value(idx)?;
        let val_as_int = val.unwrap_integer();
        INT::try_from(val_as_int).map_err(|_| {
            (
                self.span_of(idx),
                format!(
                    "Value {val_as_int} does not fit in {}",
                    std::any::type_name::<INT>()
                ),
            )
        })
    }
}

impl<'fl> Index<FlatID> for GenerationState<'fl> {
    type Output = SubModuleOrWire;

    fn index(&self, index: FlatID) -> &Self::Output {
        &self.generation_state[index]
    }
}

impl<'fl> IndexMut<FlatID> for GenerationState<'fl> {
    fn index_mut(&mut self, index: FlatID) -> &mut Self::Output {
        &mut self.generation_state[index]
    }
}

fn array_access(tv: &TypedValue, idx: &BigInt, span: BracketSpan) -> ExecutionResult<TypedValue> {
    let typ = tv.typ.down_array().clone();

    let Value::Array(arr) = &tv.value else {
        caught_by_typecheck!("Value must be an array")
    };

    if let Some(elem) = usize::try_from(idx).ok().and_then(|idx| arr.get(idx)) {
        Ok(TypedValue {
            typ,
            value: elem.clone(),
        })
    } else {
        Err((
            span.outer_span(),
            format!(
                "Compile-Time Array index is out of range: idx: {idx}, array size: {}",
                arr.len()
            ),
        ))
    }
}

impl<'fl, 'l> InstantiationContext<'fl, 'l> {
    /// Uses the current context to turn a [WrittenType] into a [ConcreteType].
    ///
    /// Failures are fatal.
    fn concretize_type(&self, typ: &WrittenType) -> ExecutionResult<ConcreteType> {
        Ok(match typ {
            WrittenType::Error(_) => caught_by_typecheck!("Error Type"),
            WrittenType::TemplateVariable(_, template_id) => {
                self.template_args[*template_id].kind.clone()
            }
            WrittenType::Named(named_type) => {
                let template_args =
                    named_type
                        .template_args
                        .map(|template_arg| match template_arg.1 {
                            Some(template_arg) => match &template_arg.kind {
                                TemplateArgKind::Type(written_type) => ConcreteTemplateArg {
                                    kind: self.concretize_type(&written_type).unwrap(),
                                    source: HowDoWeKnowTheTemplateArg::Given,
                                },
                                TemplateArgKind::Value(uuid) => ConcreteTemplateArg {
                                    kind: ConcreteType::Value(
                                        self.generation_state[*uuid]
                                            .unwrap_generation_value()
                                            .clone()
                                            .value,
                                    ),
                                    source: HowDoWeKnowTheTemplateArg::Given,
                                },
                            },
                            None => ConcreteTemplateArg {
                                kind: ConcreteType::Unknown(self.type_substitutor.alloc()),
                                source: HowDoWeKnowTheTemplateArg::Inferred,
                            },
                        });
                ConcreteType::Named(ConcreteGlobalReference {
                    id: named_type.id,
                    template_args,
                })
            }
            WrittenType::Array(_, arr_box) => {
                let (arr_content_typ, arr_size_wire, _bracket_span) = arr_box.deref();
                let inner_typ = self.concretize_type(arr_content_typ)?;
                let arr_size = self
                    .generation_state
                    .get_generation_integer(*arr_size_wire)?;
                ConcreteType::Array(Box::new((
                    inner_typ,
                    ConcreteType::Value(Value::Integer(arr_size.clone())),
                )))
            }
        })
    }

    fn instantiate_port_wire_ref_root(
        &mut self,
        port: PortID,
        submodule_instr: FlatID,
        port_name_span: Option<Span>,
    ) -> RealWireRefRoot {
        let submod_id = self.generation_state[submodule_instr].unwrap_submodule_instance();
        let wire_id = self.get_submodule_port(submod_id, port, port_name_span);
        RealWireRefRoot::Wire {
            wire_id,
            preamble: Vec::new(),
        }
    }

    /// TODO make builtins that depend on parameters
    fn get_named_constant_value(&self, cst_ref: &GlobalReference<ConstantUUID>) -> TypedValue {
        let linker_cst = &self.linker.constants[cst_ref.id];

        if linker_cst.link_info.is_extern == IsExtern::Builtin {
            match linker_cst.link_info.name.as_str() {
                "true" => TypedValue {
                    value: Value::Bool(true),
                    typ: ConcreteType::Named(ConcreteGlobalReference {
                        id: get_builtin_type("bool"),
                        template_args: FlatAlloc::new(),
                    }),
                },
                "false" => TypedValue {
                    value: Value::Bool(false),
                    typ: ConcreteType::Named(ConcreteGlobalReference {
                        id: get_builtin_type("bool"),
                        template_args: FlatAlloc::new(),
                    }),
                },
                "__crash_compiler" => {
                    cst_ref.get_total_span().debug();
                    panic!("__crash_compiler Intentional ICE. This is for debugging the compiler and LSP.")
                }
                other => unreachable!("{other} is not a known builtin constant"),
            }
        } else {
            todo!("Custom Constants");
        }
    }

    // Points to the wire in the hardware that corresponds to the root of this.
    fn determine_wire_ref_root(&mut self, wire_ref_root: &WireReferenceRoot) -> RealWireRefRoot {
        match wire_ref_root {
            &WireReferenceRoot::LocalDecl(decl_id, _) => match &self.generation_state[decl_id] {
                SubModuleOrWire::Wire(w) => RealWireRefRoot::Wire {
                    wire_id: *w,
                    preamble: Vec::new(),
                },
                SubModuleOrWire::CompileTimeValue(_) => RealWireRefRoot::Generative(decl_id),
                SubModuleOrWire::SubModule(_) => unreachable!(),
                SubModuleOrWire::Unnasigned => unreachable!(),
            },
            WireReferenceRoot::NamedConstant(cst) => {
                RealWireRefRoot::Constant(self.get_named_constant_value(cst))
            }
            WireReferenceRoot::SubModulePort(port) => {
                return self.instantiate_port_wire_ref_root(
                    port.port,
                    port.submodule_decl,
                    port.port_name_span,
                );
            }
        }
    }

    /// [Self::determine_wire_ref_root] may have included a preamble path already, this must be built upon by this function
    fn instantiate_wire_ref_path(
        &mut self,
        mut preamble: Vec<RealWirePathElem>,
        path: &[WireReferencePathElement],
        domain: DomainID,
    ) -> Vec<RealWirePathElem> {
        for v in path {
            match v {
                &WireReferencePathElement::ArrayAccess { idx, bracket_span } => {
                    let idx_wire = self.get_wire_or_constant_as_wire(idx, domain);
                    assert_eq!(
                        self.wires[idx_wire].typ, INT_CONCRETE_TYPE,
                        "Caught by typecheck"
                    );
                    preamble.push(RealWirePathElem::ArrayAccess {
                        span: bracket_span,
                        idx_wire,
                    });
                }
            }
        }

        preamble
    }

    fn instantiate_write_to_wire(
        &mut self,
        write_to_wire: WireID,
        to_path: Vec<RealWirePathElem>,
        from: WireID,
        num_regs: i64,
        original_instruction: FlatID,
    ) {
<<<<<<< HEAD
        let from = ConnectFrom {
            num_regs,
            from,
            condition: self.condition_stack.clone().into_boxed_slice(),
            original_connection: original_instruction,
        };

=======
>>>>>>> aedcac95
        let RealWireDataSource::Multiplexer {
            is_state: _,
            sources,
        } = &mut self.wires[write_to_wire].source
        else {
            caught_by_typecheck!("Should only be a writeable wire here")
        };

        sources.push(MultiplexerSource {
            to_path,
            num_regs,
            from,
            condition : self.condition_stack.clone().into_boxed_slice(),
            original_connection: original_instruction,
        });
    }

    fn instantiate_connection(
        &mut self,
        target_wire_ref: &WireReference,
        write_modifiers: &WriteModifiers,
        conn_from: FlatID,
        original_connection: FlatID,
    ) -> ExecutionResult<()> {
        match write_modifiers {
            WriteModifiers::Connection {
                num_regs,
                regs_span: _,
            } => match self.determine_wire_ref_root(&target_wire_ref.root) {
                RealWireRefRoot::Wire {
                    wire_id: target_wire,
                    preamble,
                } => {
                    let domain = self.wires[target_wire].domain;
                    let from = self.get_wire_or_constant_as_wire(conn_from, domain);
                    let instantiated_path =
                        self.instantiate_wire_ref_path(preamble, &target_wire_ref.path, domain);
                    self.instantiate_write_to_wire(
                        target_wire,
                        instantiated_path,
                        from,
                        *num_regs,
                        original_connection,
                    );
                }
                RealWireRefRoot::Generative(target_decl) => {
                    let found_v = self.generation_state[conn_from]
                        .unwrap_generation_value()
                        .clone();

                    let SubModuleOrWire::CompileTimeValue(v_writable) =
                        &mut self.generation_state[target_decl]
                    else {
                        unreachable!()
                    };
                    let mut new_val = std::mem::replace(&mut v_writable.value, Value::Error);
                    self.generation_state.write_gen_variable(
                        &mut new_val,
                        &target_wire_ref.path,
                        found_v.value,
                    )?;

                    let SubModuleOrWire::CompileTimeValue(v_writable) =
                        &mut self.generation_state[target_decl]
                    else {
                        unreachable!()
                    };
                    v_writable.value = new_val;
                }
                RealWireRefRoot::Constant(_cst) => {
                    caught_by_typecheck!("Cannot assign to constants");
                }
            },
            WriteModifiers::Initial { initial_kw_span: _ } => {
                let found_v = self
                    .generation_state
                    .get_generation_value(conn_from)?
                    .clone();

                let root_wire =
                    self.generation_state[target_wire_ref.root.unwrap_local_decl()].unwrap_wire();
                let RealWireDataSource::Multiplexer {
                    is_state: Some(initial_value),
                    sources: _,
                } = &mut self.wires[root_wire].source
                else {
                    caught_by_typecheck!()
                };
                self.generation_state.write_gen_variable(
                    initial_value,
                    &target_wire_ref.path,
                    found_v.value,
                )?;
            }
        }
        Ok(())
    }
    fn compute_compile_time_wireref(
        &self,
        wire_ref: &WireReference,
    ) -> ExecutionResult<TypedValue> {
        let mut work_on_value: TypedValue = match &wire_ref.root {
            &WireReferenceRoot::LocalDecl(decl_id, _span) => {
                self.generation_state.get_generation_value(decl_id)?.clone()
            }
            WireReferenceRoot::NamedConstant(cst) => self.get_named_constant_value(cst),
            &WireReferenceRoot::SubModulePort(_) => {
                todo!("Don't yet support compile time functions")
            }
        };

        for path_elem in &wire_ref.path {
            work_on_value = match path_elem {
                &WireReferencePathElement::ArrayAccess { idx, bracket_span } => {
                    let idx = self.generation_state.get_generation_integer(idx)?;

                    array_access(&work_on_value, idx, bracket_span)?
                }
            }
        }

        Ok(work_on_value)
    }
    fn compute_compile_time(&mut self, expression: &Expression) -> ExecutionResult<TypedValue> {
        Ok(match &expression.source {
            ExpressionSource::WireRef(wire_ref) => self.compute_compile_time_wireref(wire_ref)?,
            &ExpressionSource::UnaryOp { op, right } => {
                let right_val = self.generation_state.get_generation_value(right)?;
                compute_unary_op(op, right_val)
            }
            &ExpressionSource::BinaryOp { op, left, right } => {
                let left_val = self.generation_state.get_generation_value(left)?;
                let right_val = self.generation_state.get_generation_value(right)?;

                match op {
                    BinaryOperator::Divide | BinaryOperator::Modulo => {
                        use num::Zero;
                        if right_val.value.unwrap_integer().is_zero() {
                            return Err((
                                expression.span,
                                format!(
                                    "Divide or Modulo by zero: {} / 0",
                                    left_val.unwrap_integer()
                                ),
                            ));
                        }
                    }
                    _ => {}
                }

                compute_binary_op(left_val, op, right_val)
            }
            ExpressionSource::Constant(value) => TypedValue::from_value(value.clone()),
        })
    }
    fn alloc_wire_for_const(
        &mut self,
        value: TypedValue,
        original_instruction: FlatID,
        domain: DomainID,
    ) -> WireID {
        self.wires.alloc(RealWire {
            source: RealWireDataSource::Constant { value: value.value },
            original_instruction,
            domain,
            typ: value.typ,
            name: self.unique_name_producer.get_unique_name(""),
            specified_latency: CALCULATE_LATENCY_LATER,
            absolute_latency: CALCULATE_LATENCY_LATER,
        })
    }
    fn get_wire_or_constant_as_wire(
        &mut self,
        original_instruction: FlatID,
        domain: DomainID,
    ) -> WireID {
        match &self.generation_state[original_instruction] {
            SubModuleOrWire::SubModule(_) => unreachable!(),
            SubModuleOrWire::Unnasigned => unreachable!(),
            SubModuleOrWire::Wire(w) => *w,
            SubModuleOrWire::CompileTimeValue(v) => {
                let value = v.clone();

                self.alloc_wire_for_const(value, original_instruction, domain)
            }
        }
    }

    /// Allocates ports on first use, to see which ports are used, and to determine instantiation based on this
    fn get_submodule_port(
        &mut self,
        sub_module_id: SubModuleID,
        port_id: PortID,
        port_name_span: Option<Span>,
    ) -> WireID {
        let submod_instance = &mut self.submodules[sub_module_id]; // Separately grab the same submodule every time because we take a &mut in for get_wire_or_constant_as_wire
        let wire_found = &mut submod_instance.port_map[port_id];

        if let Some(wire_found) = wire_found {
            if let Some(sp) = port_name_span {
                // Deduplicate these spans, so we don't produce overly huge errors, nor allocate more memory than needed
                add_to_small_set(&mut wire_found.name_refs, sp);
            }
            wire_found.maps_to_wire
        } else {
            let port_data = &self.linker.modules[submod_instance.module_uuid].ports[port_id];
            let submodule_instruction = self.md.link_info.instructions
                [submod_instance.original_instruction]
                .unwrap_submodule();
            let source = if port_data.is_input {
                RealWireDataSource::Multiplexer {
                    is_state: None,
                    sources: Vec::new(),
                }
            } else {
                RealWireDataSource::ReadOnly
            };
            let domain = submodule_instruction.local_interface_domains[port_data.domain];
            let new_wire = self.wires.alloc(RealWire {
                source,
                original_instruction: submod_instance.original_instruction,
                domain: domain.unwrap_physical(),
                typ: ConcreteType::Unknown(self.type_substitutor.alloc()),
                name: self
                    .unique_name_producer
                    .get_unique_name(format!("{}_{}", submod_instance.name, port_data.name)),
                specified_latency: CALCULATE_LATENCY_LATER,
                absolute_latency: CALCULATE_LATENCY_LATER,
            });

            let name_refs = if let Some(sp) = port_name_span {
                vec![sp]
            } else {
                Vec::new()
            };

            *wire_found = Some(SubModulePort {
                maps_to_wire: new_wire,
                name_refs,
            });
            new_wire
        }
    }

    fn get_wire_ref_root_as_wire(
        &mut self,
        wire_ref_root: &WireReferenceRoot,
        original_instruction: FlatID,
        domain: DomainID,
    ) -> (WireID, Vec<RealWirePathElem>) {
        let root = self.determine_wire_ref_root(wire_ref_root);
        match root {
            RealWireRefRoot::Wire { wire_id, preamble } => (wire_id, preamble),
            RealWireRefRoot::Generative(decl_id) => {
                let value = self.generation_state[decl_id]
                    .unwrap_generation_value()
                    .clone();
                (
                    self.alloc_wire_for_const(value, decl_id, domain),
                    Vec::new(),
                )
            }
            RealWireRefRoot::Constant(value) => (
                self.alloc_wire_for_const(value, original_instruction, domain),
                Vec::new(),
            ),
        }
    }
    fn expression_to_real_wire(
        &mut self,
        expression: &Expression,
        original_instruction: FlatID,
        domain: DomainID,
    ) -> ExecutionResult<WireID> {
        let source = match &expression.source {
            ExpressionSource::WireRef(wire_ref) => {
                let (root_wire, path_preamble) =
                    self.get_wire_ref_root_as_wire(&wire_ref.root, original_instruction, domain);
                let path = self.instantiate_wire_ref_path(path_preamble, &wire_ref.path, domain);

                if path.is_empty() {
                    // Little optimization reduces instructions
                    return Ok(root_wire);
                }

                RealWireDataSource::Select {
                    root: root_wire,
                    path,
                }
            }
            &ExpressionSource::UnaryOp { op, right } => {
                let right = self.get_wire_or_constant_as_wire(right, domain);
                RealWireDataSource::UnaryOp { op, right }
            }
            &ExpressionSource::BinaryOp { op, left, right } => {
                let left = self.get_wire_or_constant_as_wire(left, domain);
                let right = self.get_wire_or_constant_as_wire(right, domain);
                RealWireDataSource::BinaryOp { op, left, right }
            }
            ExpressionSource::Constant(_) => {
                unreachable!("Constant cannot be non-compile-time");
            }
        };
        Ok(self.wires.alloc(RealWire {
            name: self.unique_name_producer.get_unique_name(""),
            typ: ConcreteType::Unknown(self.type_substitutor.alloc()),
            original_instruction,
            domain,
            source,
            specified_latency: CALCULATE_LATENCY_LATER,
            absolute_latency: CALCULATE_LATENCY_LATER,
        }))
    }

    fn instantiate_declaration(
        &mut self,
        wire_decl: &Declaration,
        original_instruction: FlatID,
    ) -> ExecutionResult<SubModuleOrWire> {
        let typ = self.concretize_type(&wire_decl.typ_expr)?;

        Ok(if wire_decl.identifier_type == IdentifierType::Generative {
<<<<<<< HEAD
            let value = if let DeclarationPortInfo::GenerativeInput(template_id) = wire_decl.is_port
            {
                self.template_args[template_id]
                    .kind
                    .clone()
                    .get_initial_typed_val()
=======
            let value = if let DeclarationKind::GenerativeInput(template_id) = wire_decl.decl_kind {
                // Only for template arguments, we must initialize their value to the value they've been assigned in the template instantiation
                self.template_args[template_id].unwrap_value().clone()
>>>>>>> aedcac95
            } else {
                // Empty initial value
                typ.get_initial_typed_val()
            };
            SubModuleOrWire::CompileTimeValue(value)
        } else {
            let source = if wire_decl.read_only {
                RealWireDataSource::ReadOnly
            } else {
                let is_state = if wire_decl.identifier_type == IdentifierType::State {
                    Some(typ.get_initial_val())
                } else {
                    None
                };
                RealWireDataSource::Multiplexer {
                    is_state,
                    sources: Vec::new(),
                }
            };

            let specified_latency: i64 = if let Some(spec) = &wire_decl.latency_specifier {
                self.generation_state.get_generation_small_int(*spec)?
            } else {
                CALCULATE_LATENCY_LATER
            };
            let wire_id = self.wires.alloc(RealWire {
                name: self.unique_name_producer.get_unique_name(&wire_decl.name),
                typ,
                original_instruction,
                domain: wire_decl.typ.domain.unwrap_physical(),
                source,
                specified_latency,
                absolute_latency: CALCULATE_LATENCY_LATER,
            });
            SubModuleOrWire::Wire(wire_id)
        })
    }

    fn instantiate_code_block(&mut self, block_range: FlatIDRange) -> ExecutionResult<()> {
        let mut instruction_range = block_range.into_iter();
        while let Some(original_instruction) = instruction_range.next() {
            let instr = &self.md.link_info.instructions[original_instruction];
            self.md.get_instruction_span(original_instruction).debug();
            let instance_to_add: SubModuleOrWire = match instr {
                Instruction::SubModule(submodule) => {
                    let sub_module = &self.linker.modules[submodule.module_ref.id];

                    let name_origin = if let Some((name, _span)) = &submodule.name {
                        name
                    } else {
                        ""
                    };
                    let port_map = sub_module.ports.map(|_| None);
                    let interface_call_sites = sub_module.interfaces.map(|_| Vec::new());
                    let mut template_args =
                        FlatAlloc::with_capacity(submodule.module_ref.template_args.len());

                    for (_id, v) in &submodule.module_ref.template_args {
                        template_args.alloc(match v {
                            Some(arg) => match &arg.kind {
                                TemplateArgKind::Type(typ) => ConcreteTemplateArg {
                                    kind: self.concretize_type(typ)?,
                                    source: HowDoWeKnowTheTemplateArg::Given,
                                },
                                TemplateArgKind::Value(v) => ConcreteTemplateArg {
                                    kind: ConcreteType::Value(
                                        self.generation_state
                                            .get_generation_value(*v)?
                                            .clone()
                                            .value,
                                    ),
                                    source: HowDoWeKnowTheTemplateArg::Given,
                                },
                            },
                            None => ConcreteTemplateArg {
                                kind: ConcreteType::Unknown(self.type_substitutor.alloc()),
                                source: HowDoWeKnowTheTemplateArg::Inferred,
                            },
                        });
                    }
                    SubModuleOrWire::SubModule(self.submodules.alloc(SubModule {
                        original_instruction,
                        instance: OnceCell::new(),
                        port_map,
                        interface_call_sites,
                        name: self.unique_name_producer.get_unique_name(name_origin),
                        module_uuid: submodule.module_ref.id,
                        template_args,
                    }))
                }
                Instruction::Declaration(wire_decl) => {
                    self.instantiate_declaration(wire_decl, original_instruction)?
                }
                Instruction::Expression(expr) => match expr.typ.domain {
                    DomainType::Generative => {
                        let value_computed = self.compute_compile_time(expr)?;
                        SubModuleOrWire::CompileTimeValue(value_computed)
                    }
                    DomainType::Physical(domain) => {
                        let wire_found = self.expression_to_real_wire(expr, original_instruction, domain)?;
                        SubModuleOrWire::Wire(wire_found)
                    }
                    DomainType::DomainVariable(_) => {
                        unreachable!("Domain variables have been eliminated by type checking")
                    }
                },
                Instruction::Write(conn) => {
                    self.instantiate_connection(
                        &conn.to,
                        &conn.write_modifiers,
                        conn.from,
                        original_instruction,
                    )?;
                    continue;
                }
                Instruction::FuncCall(fc) => {
                    let submod_id = self.generation_state[fc.interface_reference.submodule_decl]
                        .unwrap_submodule_instance();
                    let original_submod_instr = self.md.link_info.instructions
                        [fc.interface_reference.submodule_decl]
                        .unwrap_submodule();
                    let submod_md = &self.linker.modules[original_submod_instr.module_ref.id];
                    let submod_interface_domain =
                        submod_md.interfaces[fc.interface_reference.submodule_interface].domain;
                    let domain =
                        original_submod_instr.local_interface_domains[submod_interface_domain];

                    add_to_small_set(
                        &mut self.submodules[submod_id].interface_call_sites
                            [fc.interface_reference.submodule_interface],
                        fc.interface_reference.interface_span,
                    );
                    for (port, arg) in
                        std::iter::zip(fc.func_call_inputs.iter(), fc.arguments.iter())
                    {
                        let from =
                            self.get_wire_or_constant_as_wire(*arg, domain.unwrap_physical());
                        let port_wire = self.get_submodule_port(submod_id, port, None);
                        self.instantiate_write_to_wire(
                            port_wire,
                            Vec::new(),
                            from,
                            0,
                            original_instruction,
                        );
                    }

                    continue;
                }
                Instruction::IfStatement(stm) => {
                    let then_range = FlatIDRange::new(stm.then_start, stm.then_end_else_start);
                    let else_range = FlatIDRange::new(stm.then_end_else_start, stm.else_end);
<<<<<<< HEAD
                    let if_condition_wire =
                        self.md.link_info.instructions[stm.condition].unwrap_wire();
                    match if_condition_wire.typ.domain {
=======
                    let if_condition_expr = self.md.link_info.instructions[stm.condition].unwrap_expression();
                    match if_condition_expr.typ.domain {
>>>>>>> aedcac95
                        DomainType::Generative => {
                            let condition_val =
                                self.generation_state.get_generation_value(stm.condition)?;
                            let run_range = if condition_val.unwrap_bool() {
                                then_range
                            } else {
                                else_range
                            };
                            self.instantiate_code_block(run_range)?;
                        }
                        DomainType::Physical(_domain) => {
                            let condition_wire = self.generation_state[stm.condition].unwrap_wire();
                            self.condition_stack.push(ConditionStackElem {
                                condition_wire,
                                inverse: false,
                            });
                            self.instantiate_code_block(then_range)?;

                            if !else_range.is_empty() {
                                self.condition_stack.last_mut().unwrap().inverse = true;
                                self.instantiate_code_block(else_range)?;
                            }

                            // Get rid of the condition
                            let _ = self.condition_stack.pop().unwrap();
                        }
                        DomainType::DomainVariable(_) => {
                            unreachable!("Domain variables have been eliminated by type checking")
                        }
                    }
                    instruction_range.skip_to(stm.else_end);
                    continue;
                }
                Instruction::ForStatement(stm) => {
                    // TODO Non integer for loops?
                    let start_val = self
                        .generation_state
                        .get_generation_value(stm.start)?
                        .unwrap_integer()
                        .clone();
                    let end_val = self
                        .generation_state
                        .get_generation_value(stm.end)?
                        .unwrap_integer()
                        .clone();
                    if start_val > end_val {
                        let start_flat = &self.md.link_info.instructions[stm.start].unwrap_expression();
                        let end_flat = &self.md.link_info.instructions[stm.end].unwrap_expression();
                        return Err((
                            Span::new_overarching(start_flat.span, end_flat.span),
                            format!("for loop range end is before begin: {start_val}:{end_val}"),
                        ));
                    }

                    let mut current_val = start_val;

                    while current_val < end_val {
                        let SubModuleOrWire::CompileTimeValue(v) =
                            &mut self.generation_state[stm.loop_var_decl]
                        else {
                            unreachable!()
                        };
                        *v = TypedValue::make_integer(current_val.clone());
                        current_val += 1;
                        self.instantiate_code_block(stm.loop_body)?;
                    }

                    instruction_range.skip_to(stm.loop_body.1);
                    continue;
                }
            };
            self.generation_state[original_instruction] = instance_to_add;
        }
        Ok(())
    }

    fn make_interface(&mut self) {
        for (port_id, port) in &self.md.ports {
            let port_decl_id = port.declaration_instruction;
            if let SubModuleOrWire::Wire(wire_id) = &self.generation_state[port_decl_id] {
                let wire = &self.wires[*wire_id];
                self.interface_ports[port_id] = Some(InstantiatedPort {
                    wire: *wire_id,
                    is_input: port.is_input,
                    absolute_latency: CALCULATE_LATENCY_LATER,
                    typ: wire.typ.clone(),
                    domain: wire.domain,
                })
            }
        }
    }

    pub fn execute_module(&mut self) -> ExecutionResult<()> {
        let result = self.instantiate_code_block(self.md.link_info.instructions.id_range());
        self.make_interface();
        result
    }
}<|MERGE_RESOLUTION|>--- conflicted
+++ resolved
@@ -311,16 +311,6 @@
         num_regs: i64,
         original_instruction: FlatID,
     ) {
-<<<<<<< HEAD
-        let from = ConnectFrom {
-            num_regs,
-            from,
-            condition: self.condition_stack.clone().into_boxed_slice(),
-            original_connection: original_instruction,
-        };
-
-=======
->>>>>>> aedcac95
         let RealWireDataSource::Multiplexer {
             is_state: _,
             sources,
@@ -643,18 +633,9 @@
         let typ = self.concretize_type(&wire_decl.typ_expr)?;
 
         Ok(if wire_decl.identifier_type == IdentifierType::Generative {
-<<<<<<< HEAD
-            let value = if let DeclarationPortInfo::GenerativeInput(template_id) = wire_decl.is_port
-            {
-                self.template_args[template_id]
-                    .kind
-                    .clone()
-                    .get_initial_typed_val()
-=======
             let value = if let DeclarationKind::GenerativeInput(template_id) = wire_decl.decl_kind {
                 // Only for template arguments, we must initialize their value to the value they've been assigned in the template instantiation
                 self.template_args[template_id].unwrap_value().clone()
->>>>>>> aedcac95
             } else {
                 // Empty initial value
                 typ.get_initial_typed_val()
@@ -807,14 +788,8 @@
                 Instruction::IfStatement(stm) => {
                     let then_range = FlatIDRange::new(stm.then_start, stm.then_end_else_start);
                     let else_range = FlatIDRange::new(stm.then_end_else_start, stm.else_end);
-<<<<<<< HEAD
-                    let if_condition_wire =
-                        self.md.link_info.instructions[stm.condition].unwrap_wire();
-                    match if_condition_wire.typ.domain {
-=======
                     let if_condition_expr = self.md.link_info.instructions[stm.condition].unwrap_expression();
                     match if_condition_expr.typ.domain {
->>>>>>> aedcac95
                         DomainType::Generative => {
                             let condition_val =
                                 self.generation_state.get_generation_value(stm.condition)?;
